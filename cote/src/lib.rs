--- conflicted
+++ resolved
@@ -22,7 +22,6 @@
 pub struct Cote<P: Policy, E: Policy = NullPolicy<ASet>> {
     name: String,
 
-<<<<<<< HEAD
     auto_help: bool,
 
     maj_parser: Parser<P>,
@@ -51,9 +50,6 @@
             parser_ret: Default::default(),
         }
     }
-=======
-    parser: Parser<P>,
->>>>>>> ae7aad8e
 }
 
 impl<P, E> Debug for Cote<P, E>
@@ -68,35 +64,18 @@
     fn fmt(&self, f: &mut std::fmt::Formatter<'_>) -> std::fmt::Result {
         f.debug_struct("Cote")
             .field("name", &self.name)
-<<<<<<< HEAD
             .field("auto_help", &self.auto_help)
             .field("maj_parser", &self.maj_parser)
             .field("sub_parser", &self.sub_parser)
             .field("parser_map", &self.parser_map)
             .field("parser_ret", &self.parser_ret)
-=======
-            .field("parser", &self.parser)
->>>>>>> ae7aad8e
             .finish()
     }
 }
 
-<<<<<<< HEAD
 impl<P: Policy, E: Policy> Cote<P, E> {
     pub fn maj_parser(&self) -> &Parser<P> {
         &self.maj_parser
-=======
-impl<P> Default for Cote<P>
-where
-    P::Set: Default,
-    P: Policy + APolicyExt<P::Set> + Default,
-{
-    fn default() -> Self {
-        Self {
-            name: "Cote".to_owned(),
-            parser: Parser::default(),
-        }
->>>>>>> ae7aad8e
     }
 
     pub fn maj_parser_mut(&mut self) -> &mut Parser<P> {
@@ -111,22 +90,11 @@
     pub fn link_parser<S: Into<String>>(&mut self, name: S, sub_parser: Vec<S>) -> &mut Self {
         let sub_parser = sub_parser.into_iter().map(|v| v.into()).collect();
 
-<<<<<<< HEAD
         self.parser_map.insert(name.into(), sub_parser);
         self
     }
-
     pub fn contain_link(&mut self, name: &str) -> bool {
         self.parser_map.contains_key(name)
-=======
-            parser: Parser::new(policy),
-        }
->>>>>>> ae7aad8e
-    }
-
-    pub fn sub_parser_mut(&mut self, name: &str) -> Result<&mut Parser<E>, Error> {
-        self.sub_parser
-            .get_mut(name)
             .ok_or_else(|| Error::raise_error(format!("Invalid sub parser name: {}", name)))
     }
 
@@ -154,7 +122,6 @@
         meta.inject_from(self)
     }
 
-<<<<<<< HEAD
     pub fn extract_val<'a, I: ExtractVal<'a, Self, Error = Error>>(&'a self) -> Result<I, Error> {
         I::extract_new(self)
     }
@@ -164,79 +131,6 @@
         val: &'b mut I,
     ) -> Result<&'b mut I, Error> {
         val.extract_for(&self.name, self)
-=======
-    pub fn insert_help<S: Into<String>>(
-        &mut self,
-        author: S,
-        version: S,
-        description: S,
-    ) -> Result<&mut Self, Error> {
-        let name = self.name.clone();
-        let (author, version, description) = (author.into(), version.into(), description.into());
-
-        self.add_opt("--help=b")?
-            .add_alias("-h")
-            .add_alias("/?")
-            .add_alias("-?")
-            .set_help("Print help message")
-            .on(
-                move |set: &mut P::Set, _: &mut ASer| -> Result<Option<()>, Error> {
-                    cote_set_help!(&name, set, author, version, description)?;
-                    std::process::exit(0)
-                },
-            )?;
-        Ok(self)
-    }
-
-    /// Running function after parsing.
-    ///
-    /// # Example
-    ///
-    /// ```rust
-    /// use cote::Cote;
-    /// use cote::Error;
-    /// use aopt::prelude::*;
-    ///
-    /// fn main() -> Result<(), Error> {
-    ///     let mut cote = Cote::<AFwdPolicy>::default();
-    ///
-    ///     cote.add_opt("-a=b!")?;
-    ///     cote.add_opt("-b=i")?;
-    ///
-    ///     cote.run_mut_with(["-a", "-b", "42"].into_iter(), move |ret, cote| {
-    ///         if ret.is_some() {
-    ///             assert_eq!(cote.find_val::<bool>("-a")?, &true);
-    ///             assert_eq!(cote.find_val::<i64>("-b")?, &42);
-    ///             println!("{} running over!", cote.name());
-    ///         }
-    ///         Ok(())
-    ///     })?;
-    ///
-    ///     // cote still avilable here, Cote::run_mut_with pass mutable reference to closure.
-    ///
-    ///     Ok(())
-    /// }
-    ///```
-    pub fn run_mut_with<'a, 'b, I, R, F>(
-        &'a mut self,
-        iter: impl Iterator<Item = I>,
-        mut r: F,
-    ) -> Result<R, Error>
-    where
-        'a: 'b,
-        I: Into<RawVal>,
-        F: FnMut(Option<()>, &'b mut Cote<P>) -> Result<R, Error>,
-    {
-        let args = iter.map(|v| v.into());
-        let parser = &mut self.parser;
-
-        // initialize the option value
-        parser.init()?;
-
-        let ret = parser.parse(aopt::Arc::new(Args::from(args)))?;
-
-        r(ret, self)
->>>>>>> ae7aad8e
     }
 
     pub fn extract_val_mut<'a, I: ExtractValMut<'a, Self, Error = Error>>(
@@ -247,7 +141,6 @@
 
     pub fn extract_val_for_mut<'a, 'b, I: ExtractValForMut<'a, Self, Error = Error>>(
         &'a mut self,
-<<<<<<< HEAD
         val: &'b mut I,
     ) -> Result<&'b mut I, Error> {
         let name = self.name.clone();
@@ -255,26 +148,6 @@
         val.extract_for_mut(&name, self)
     }
 }
-=======
-        iter: impl Iterator<Item = I>,
-        mut r: F,
-    ) -> Result<R, Error>
-    where
-        'a: 'b,
-        I: Into<RawVal>,
-        FUT: Future<Output = Result<R, Error>>,
-        F: FnMut(Option<()>, &'b mut Cote<P>) -> FUT,
-    {
-        let args = iter.map(|v| v.into());
-        let parser = &mut self.parser;
-        let async_ret;
-
-        // initialize the option value
-        parser.init()?;
-        match parser.parse(aopt::Arc::new(Args::from(args))) {
-            Ok(ret) => {
-                let ret = r(ret, self).await;
->>>>>>> ae7aad8e
 
 // impl<P, E> Cote<P, E>
 // where
@@ -394,101 +267,7 @@
         ))
     }
 
-<<<<<<< HEAD
     pub fn run_mut_with<'a, 'b, I, R, F>(
-=======
-    /// Running function after parsing.
-    ///
-    /// # Example
-    ///
-    /// ```rust
-    /// use cote::Cote;
-    /// use cote::Error;
-    /// use aopt::prelude::*;
-    ///
-    /// fn main() -> Result<(), Error> {
-    ///     let mut cote = Cote::<AFwdPolicy>::default();
-    ///
-    ///     cote.add_opt("-a=b!")?;
-    ///     cote.add_opt("-b=i")?;
-    ///
-    ///     cote.run_with(["-a", "-b", "42"].into_iter(), move |ret, cote| {
-    ///         if ret.is_some() {
-    ///             assert_eq!(cote.find_val::<bool>("-a")?, &true);
-    ///             assert_eq!(cote.find_val::<i64>("-b")?, &42);
-    ///             println!("{} running over!", cote.name());
-    ///         }
-    ///         Ok(())
-    ///     })?;
-    ///
-    ///     // cote still avilable here, Cote::run_with pass reference to closure.
-    ///
-    ///     Ok(())
-    /// }
-    ///```
-    pub fn run_with<'a, 'b, I, R, F>(
-        &'a mut self,
-        iter: impl Iterator<Item = I>,
-        mut r: F,
-    ) -> Result<R, Error>
-    where
-        'a: 'b,
-        I: Into<RawVal>,
-        F: FnMut(Option<()>, &'b Cote<P>) -> Result<R, Error>,
-    {
-        let args = iter.map(|v| v.into());
-        let parser = &mut self.parser;
-
-        // initialize the option value
-        parser.init()?;
-
-        let ret = parser.parse(aopt::Arc::new(Args::from(args)))?;
-
-        r(ret, self)
-    }
-
-    /// Running with default arguments [`args()`](std::env::args).
-    pub fn run<'a, 'b, R, F>(&'a mut self, r: F) -> Result<R, Error>
-    where
-        'a: 'b,
-        F: FnMut(Option<()>, &'b Cote<P>) -> Result<R, Error>,
-    {
-        self.run_with(std::env::args().skip(1), r)
-    }
-
-    /// Running async function after parsing.
-    ///
-    /// # Example
-    ///
-    /// ```ignore
-    /// use cote::Cote;
-    /// use cote::Error;
-    /// use aopt::prelude::*;
-    ///
-    /// #[async_std::main]
-    /// async fn main() -> Result<(), Error> {
-    ///     let mut cote = Cote::<AFwdPolicy>::default();
-    ///
-    ///     cote.add_opt("-a=b!")?;
-    ///     cote.add_opt("-b=i")?;
-    ///
-    ///     cote.run_async_with(["-a", "-b", "42"].into_iter(), |ret, cote| async move {
-    ///         if ret.is_some() {
-    ///             assert_eq!(cote.find_val::<bool>("-a")?, &true);
-    ///             assert_eq!(cote.find_val::<i64>("-b")?, &42);
-    ///             println!("{} running over!", cote.name());
-    ///         }
-    ///         Ok(())
-    ///     })
-    ///     .await?;
-    ///
-    ///     // cote still avilable here, Cote::run_async_with pass reference to closure.
-    ///
-    ///     Ok(())
-    /// }
-    ///```
-    pub async fn run_async_with<'a, 'b, I, R, FUT, F>(
->>>>>>> ae7aad8e
         &'a mut self,
         iter: impl Iterator<Item = I>,
         mut r: F,
@@ -535,164 +314,6 @@
         'a: 'b,
         F: FnMut(Result<Option<String>, Error>, &'b mut Cote<P, E>) -> Result<R, Error>,
     {
-<<<<<<< HEAD
         self.run_mut_with(std::env::args().skip(1), r)
     }
-=======
-        self.run_async_with(std::env::args().skip(1), r).await
-    }
-}
-
-impl<P> Cote<P>
-where
-    P: Policy<Error = Error>,
-{
-    pub fn new_with<S: Into<String>>(
-        name: S,
-        policy: P,
-        optset: P::Set,
-        services: Services,
-    ) -> Self {
-        Self {
-            name: name.into(),
-
-            parser: Parser::new_with(policy, optset, services),
-        }
-    }
-
-    pub fn name(&self) -> &String {
-        &self.name
-    }
-
-    pub fn with_name<S: Into<String>>(mut self, name: S) -> Self {
-        self.name = name.into();
-        self
-    }
-
-    pub fn set_name<S: Into<String>>(&mut self, name: S) -> &mut Self {
-        self.name = name.into();
-        self
-    }
-
-    // many apis can access through Deref
-    // pub fn policy(&self) -> &P {
-    //     &self.policy
-    // }
-
-    pub fn display_help<'a, S: Into<Cow<'a, str>>>(&self, head: S, foot: S) -> Result<(), Error> {
-        let head = head.into();
-        let foot = foot.into();
-        let name = self.name.as_str();
-
-        cote_display_set_help(self.optset(), name, &head, &foot)
-            .map_err(|e| Error::raise_error(format!("Can not show help message: {:?}", e)))
-    }
-}
-
-pub fn cote_display_set_help<'a, T: Set, S: Into<Cow<'a, str>>>(
-    set: &T,
-    name: S,
-    head: S,
-    foot: S,
-) -> Result<(), aopt_help::Error> {
-    let mut app_help = aopt_help::AppHelp::new(
-        name,
-        head,
-        foot,
-        aopt_help::prelude::Style::default(),
-        std::io::stdout(),
-        50,
-        50,
-    );
-    let global = app_help.global_mut();
-
-    global.add_block(Block::new("command", "<COMMAND>", "", "COMMAND:", ""))?;
-    global.add_block(Block::new("option", "", "", "OPTION:", ""))?;
-    global.add_block(Block::new("args", "[ARGS]", "", "ARGS:", ""))?;
-    for opt in set.iter() {
-        if opt.mat_style(Style::Pos) {
-            global.add_store(
-                "args",
-                Store::new(
-                    Cow::from(opt.name().as_str()),
-                    Cow::from(opt.hint().as_str()),
-                    Cow::from(opt.help().as_str()),
-                    Cow::from(opt.r#type().to_string()),
-                    !opt.force(),
-                    true,
-                ),
-            )?;
-        } else if opt.mat_style(Style::Cmd) {
-            global.add_store(
-                "command",
-                Store::new(
-                    Cow::from(opt.name().as_str()),
-                    Cow::from(opt.hint().as_str()),
-                    Cow::from(opt.help().as_str()),
-                    Cow::from(opt.r#type().to_string()),
-                    !opt.force(),
-                    true,
-                ),
-            )?;
-        } else if opt.mat_style(Style::Argument)
-            || opt.mat_style(Style::Boolean)
-            || opt.mat_style(Style::Combined)
-        {
-            global.add_store(
-                "option",
-                Store::new(
-                    Cow::from(opt.name().as_str()),
-                    Cow::from(opt.hint().as_str()),
-                    Cow::from(opt.help().as_str()),
-                    Cow::from(opt.r#type().to_string()),
-                    !opt.force(),
-                    false,
-                ),
-            )?;
-        }
-    }
-
-    app_help.display(true)?;
-
-    Ok(())
-}
-
-/// Display help message of [`Cote`] generate from `Cargo.toml`.
-/// The `head` will be generate from package's description.
-/// The `foot` will be generate from package's authors and version.
-#[macro_export]
-macro_rules! cote_help {
-    ($cote:ident) => {{
-        let foot = format!(
-            "Create by {} v{}",
-            env!("CARGO_PKG_AUTHORS"),
-            env!("CARGO_PKG_VERSION")
-        );
-        let head = format!("{}", env!("CARGO_PKG_DESCRIPTION"));
-
-        $cote.display_help(head, foot)
-    }};
-}
-
-/// Display help message of [`Cote`] generate from `Cargo.toml`.
-/// The `head` will be generate from package's description.
-/// The `foot` will be generate from package's authors and version.
-#[macro_export]
-macro_rules! cote_set_help {
-    ($name:expr, $set:ident, $author:expr, $version:expr, $description:expr) => {{
-        let foot = format!("Create by {} v{}", $author, $version,);
-        let head = format!("{}", $description);
-
-        fn __check_set<S: aopt::prelude::Set>(a: &S) -> &S {
-            a
-        }
-
-        fn __check_name<T: Into<String>>(a: T) -> String {
-            a.into()
-        }
-
-        $crate::cote_display_set_help(__check_set($set), __check_name($name), head, foot)
-            .map_err(|e| aopt::Error::raise_error(format!("Can not show help message: {:?}", e)))
-    }};
->>>>>>> ae7aad8e
 }