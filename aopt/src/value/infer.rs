use std::any::TypeId;
use std::ffi::OsStr;
use std::ffi::OsString;
use std::io::Stdin;
use std::path::PathBuf;

use crate::ctx::Ctx;
use crate::map::ErasedTy;
use crate::opt::Action;
use crate::opt::Any;
use crate::opt::BuiltInCtor;
use crate::opt::Cmd;
use crate::opt::ConfigValue;
use crate::opt::Index;
use crate::opt::Main;
use crate::opt::MutOpt;
use crate::opt::Pos;
use crate::opt::RefOpt;
use crate::opt::Style;
use crate::trace_log;
use crate::typeid;
use crate::value::ValInitializer;
use crate::value::ValValidator;
use crate::AStr;
use crate::Error;
use crate::RawVal;

use super::AnyValue;
use super::RawValParser;
use super::Stop;
use super::ValStorer;

/// Implement this if you want the type can used for create option.
pub trait Infer {
    type Val: ErasedTy;

    fn infer_act() -> Action {
        Action::App
    }

    fn infer_force() -> bool {
        false
    }

    fn infer_ctor() -> AStr {
        crate::set::ctor_default_name()
    }

    fn infer_index() -> Option<Index> {
        None
    }

    fn infer_style() -> Vec<Style> {
        vec![Style::Argument]
    }

    fn infer_ignore_name() -> bool {
        false
    }

    fn infer_ignore_alias() -> bool {
        false
    }

    fn infer_ignore_index() -> bool {
        true
    }

    fn infer_validator() -> Option<ValValidator<Self::Val>> {
        None
    }

    fn infer_initializer() -> Option<ValInitializer> {
        Some(ValInitializer::fallback())
    }

    fn infer_type_id() -> TypeId {
        typeid::<Self::Val>()
    }

    fn infer_tweak_info<C>(_cfg: &mut C) -> Result<(), Error>
    where
        Self: Sized + 'static,
        Self::Val: RawValParser,
        C: ConfigValue + Default,
    {
        Ok(())
    }

    fn infer_fill_info<C>(cfg: &mut C) -> Result<(), Error>
    where
        Self: Sized + 'static,
        Self::Val: RawValParser,
        C: ConfigValue + Default,
    {
        let act = Self::infer_act();
        let style = Self::infer_style();
        let index = Self::infer_index();
        let ignore_name = Self::infer_ignore_name();
        let ignore_alias = Self::infer_ignore_alias();
        let ignore_index = Self::infer_ignore_index();
        let force = Self::infer_force();
        let ctor = Self::infer_ctor();
        let type_id = Self::infer_type_id();
        let initializer = Self::infer_initializer();
        let storer = if let Some(validator) = Self::infer_validator() {
            Some(ValStorer::from(validator))
        } else {
            Some(ValStorer::fallback::<Self::Val>())
        };

        Self::infer_tweak_info(cfg)?;
        (!cfg.has_ctor()).then(|| cfg.set_ctor(ctor));
        (!cfg.has_index()).then(|| index.map(|idx| cfg.set_index(idx)));
        (!cfg.has_type()).then(|| cfg.set_type_id(type_id));
        (!cfg.has_action()).then(|| cfg.set_action(act));
        (!cfg.has_style()).then(|| cfg.set_style(style));
        (!cfg.has_force()).then(|| cfg.set_force(force));
        (!cfg.has_action()).then(|| cfg.set_action(act));
        if let Some(storer) = storer {
            (!cfg.has_storer()).then(|| cfg.set_storer(storer));
        }
        if let Some(initializer) = initializer {
            (!cfg.has_initializer()).then(|| cfg.set_initializer(initializer));
        }
        cfg.set_ignore_name(ignore_name);
        cfg.set_ignore_alias(ignore_alias);
        cfg.set_ignore_index(ignore_index);
        Ok(())
    }
}

impl Infer for bool {
    type Val = bool;

    fn infer_act() -> Action {
        Action::Set
    }

    fn infer_style() -> Vec<Style> {
        vec![Style::Combined, Style::Boolean]
    }

    /// bool has a default value [`false`]
    fn infer_initializer() -> Option<ValInitializer> {
        Some(ValInitializer::new_value(false))
    }
}

impl Infer for Cmd {
    type Val = bool;

    fn infer_act() -> Action {
        Action::Set
    }

    fn infer_force() -> bool {
        true
    }

    fn infer_index() -> Option<Index> {
        Some(Index::forward(1))
    }

    fn infer_style() -> Vec<Style> {
        vec![Style::Cmd]
    }

    fn infer_ignore_index() -> bool {
        false
    }

    fn infer_initializer() -> Option<ValInitializer> {
        Some(ValInitializer::new_value(false))
    }

    fn infer_type_id() -> TypeId {
        typeid::<Self>()
    }
}

impl<T> Infer for Pos<T>
where
    T: Infer + ErasedTy,
{
    type Val = T::Val;

    fn infer_type_id() -> TypeId {
        typeid::<Self>()
    }

    fn infer_style() -> Vec<Style> {
        vec![Style::Pos]
    }

    fn infer_ignore_name() -> bool {
        true
    }

    fn infer_ignore_alias() -> bool {
        true
    }

    fn infer_ignore_index() -> bool {
        false
    }

    /// Will add default type storer when value type is bool.
    ///
    /// # Storer
<<<<<<< HEAD
    /// ```plaintext
=======
    /// ```ignore
>>>>>>> 98809df1
    /// Box::new(
    ///     |raw: Option<&RawVal>, _: &Ctx, act: &Action, handler: &mut AnyValue| {
    ///         let val = raw.is_some();
    ///
    ///         trace_log!("Pos value storer, parsing {:?} -> {:?}", raw, val);
    ///         act.store1(Some(val), handler);
    ///         Ok(())
    ///     },
    /// );
    /// ```
    fn infer_tweak_info<C>(cfg: &mut C) -> Result<(), Error>
    where
        Self: Sized + 'static,
        Self::Val: RawValParser,
        C: ConfigValue + Default,
    {
        if !cfg.has_storer() {
            let type_id = std::any::TypeId::of::<T>();
            let bool_type = std::any::TypeId::of::<bool>();

            trace_log!(
                "Tweak the storer for Pos<bool> for {:?}?: type = {:?}",
                cfg.name(),
                std::any::type_name::<T>()
            );
            // add default storer when value type is bool.
            if type_id == bool_type {
                cfg.set_storer(ValStorer::new(Box::new(
                    |raw: Option<&RawVal>, _: &Ctx, act: &Action, handler: &mut AnyValue| {
                        let val = raw.is_some();

                        trace_log!("Pos value storer, parsing {:?} -> {:?}", raw, val);
                        act.store1(Some(val), handler);
                        Ok(())
                    },
                )));
            }
        }
        Ok(())
    }
}

impl<T> Infer for Main<T>
where
    T: Infer + ErasedTy,
{
    type Val = T::Val;

    fn infer_act() -> Action {
        Action::Null
    }

    fn infer_index() -> Option<Index> {
        Some(Index::anywhere())
    }

    fn infer_style() -> Vec<Style> {
        vec![Style::Main]
    }

    fn infer_ignore_name() -> bool {
        true
    }

    fn infer_ignore_alias() -> bool {
        true
    }

    fn infer_ignore_index() -> bool {
        false
    }

    fn infer_type_id() -> TypeId {
        typeid::<Self>()
    }
}

impl<T: ErasedTy + RawValParser> Infer for MutOpt<T> {
    type Val = T;
}

impl<'a, T: ErasedTy + RawValParser> Infer for RefOpt<'a, T> {
    type Val = T;
}

impl<T> Infer for Any<T>
where
    T: Infer + ErasedTy,
{
    type Val = T::Val;

    fn infer_act() -> Action {
        Action::Null
    }

    fn infer_style() -> Vec<Style> {
        vec![
            Style::Argument,
            Style::Boolean,
            Style::Combined,
            Style::Pos,
            Style::Cmd,
            Style::Main,
        ]
    }

    fn infer_ignore_index() -> bool {
        false
    }

    fn infer_type_id() -> TypeId {
        typeid::<Self>()
    }
}

impl Infer for Stdin {
    type Val = Stdin;

    fn infer_act() -> Action {
        Action::Set
    }

    fn infer_style() -> Vec<Style> {
        vec![Style::Boolean]
    }

    fn infer_ignore_alias() -> bool {
        true
    }

    /// For type Stop, swap the name and default alias(`-`) when build configuration.
    fn infer_tweak_info<C>(cfg: &mut C) -> Result<(), Error>
    where
        Self: Sized + 'static,
        Self::Val: RawValParser,
        C: ConfigValue + Default,
    {
        if let Some(name) = cfg.name().cloned() {
            cfg.add_alias(name);
        }
        cfg.set_name("-");
        Ok(())
    }
}

impl Infer for Stop {
    type Val = Stop;

    fn infer_act() -> Action {
        Action::Set
    }

    fn infer_style() -> Vec<Style> {
        vec![Style::Boolean]
    }

    fn infer_ignore_alias() -> bool {
        true
    }

    /// For type Stop, swap the name and default alias(`--`) when build configuration.
    fn infer_tweak_info<C>(cfg: &mut C) -> Result<(), Error>
    where
        Self: Sized + 'static,
        Self::Val: RawValParser,
        C: ConfigValue + Default,
    {
        if let Some(name) = cfg.name().cloned() {
            cfg.add_alias(name);
        }
        cfg.set_name("--");
        Ok(())
    }
}

macro_rules! impl_infer_for {
    ($name:path) => {
        impl Infer for $name {
            type Val = $name;
        }
    };
    (&$a:lifetime $name:path) => {
        impl<$a> Infer for &$a $name {
            type Val = $name;
        }
    };
    (&$a:lifetime $name:path, $inner_type:path) => {
        impl<$a> Infer for &$a $name {
            type Val = $inner_type;
        }
    };
    ($name:path, $force:literal { type Val = $val_type:ty; $( fn $fn_name:ident() -> $ret_type:ty $fn_block:block )+ }) => {
        impl Infer for $name {
            type Val = $val_type;

            $(
                fn $fn_name() -> $ret_type $fn_block
            )+
        }
    };
}

impl_infer_for!(f64);
impl_infer_for!(f32);

impl_infer_for!(i8);
impl_infer_for!(i16);
impl_infer_for!(i32);
impl_infer_for!(i64);

impl_infer_for!(u8);
impl_infer_for!(u16);
impl_infer_for!(u32);
impl_infer_for!(u64);

impl_infer_for!(i128);
impl_infer_for!(u128);

impl_infer_for!(isize);
impl_infer_for!(usize);
impl_infer_for!(String);
impl_infer_for!(PathBuf);
impl_infer_for!(OsString);

impl_infer_for!(&'a f64);
impl_infer_for!(&'a f32);

impl_infer_for!(&'a i8);
impl_infer_for!(&'a i16);
impl_infer_for!(&'a i32);
impl_infer_for!(&'a i64);

impl_infer_for!(&'a u8);
impl_infer_for!(&'a u16);
impl_infer_for!(&'a u32);
impl_infer_for!(&'a u64);

impl_infer_for!(&'a i128);
impl_infer_for!(&'a u128);

impl_infer_for!(&'a isize);
impl_infer_for!(&'a usize);
impl_infer_for!(&'a String);
impl_infer_for!(&'a PathBuf);
impl_infer_for!(&'a OsString);
impl_infer_for!(&'a std::path::Path, PathBuf);
impl_infer_for!(&'a str, String);
impl_infer_for!(&'a OsStr, OsString);

#[derive(Debug, Clone, Copy)]
pub struct Placeholder;

impl Infer for Placeholder {
    type Val = ();

    fn infer_type_id() -> TypeId {
        typeid::<Self>()
    }

    fn infer_fill_info<C>(cfg: &mut C) -> Result<(), Error>
    where
        Self: Sized + 'static,
        Self::Val: RawValParser,
        C: ConfigValue + Default,
    {
        // it must have ctor here
        let ctor = cfg
            .ctor()
            .ok_or_else(|| crate::raise_error!("Incomplete configuration, `ctor` must be set"))?;
        let ctor = BuiltInCtor::from_name(ctor);

        trace_log!("In default, fill info in Placeholder");
        match ctor {
            BuiltInCtor::Int => <i64>::infer_fill_info(cfg),
            BuiltInCtor::AStr => <String>::infer_fill_info(cfg),
            BuiltInCtor::Flt => <f64>::infer_fill_info(cfg),
            BuiltInCtor::Uint => <u64>::infer_fill_info(cfg),
            BuiltInCtor::Bool => bool::infer_fill_info(cfg),
            BuiltInCtor::Cmd => Cmd::infer_fill_info(cfg),
            BuiltInCtor::Pos => <Pos<bool>>::infer_fill_info(cfg),
            BuiltInCtor::Main => Main::<()>::infer_fill_info(cfg),
            BuiltInCtor::Any => Any::<()>::infer_fill_info(cfg),
            BuiltInCtor::Raw => <OsString>::infer_fill_info(cfg),
            BuiltInCtor::Fallback => Ok(()),
        }
    }
}

impl Infer for () {
    type Val = ();
}<|MERGE_RESOLUTION|>--- conflicted
+++ resolved
@@ -208,11 +208,7 @@
     /// Will add default type storer when value type is bool.
     ///
     /// # Storer
-<<<<<<< HEAD
-    /// ```plaintext
-=======
     /// ```ignore
->>>>>>> 98809df1
     /// Box::new(
     ///     |raw: Option<&RawVal>, _: &Ctx, act: &Action, handler: &mut AnyValue| {
     ///         let val = raw.is_some();
