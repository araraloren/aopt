use std::fmt::Debug;
use std::marker::PhantomData;

use super::process::ProcessCtx;
use super::process_non_opt;
use super::process_opt;
use super::Guess;
use super::GuessNOACfg;
use super::GuessOptCfg;
use super::NOAGuess;
use super::OptGuess;
use super::OptStyleManager;
use super::Policy;
use super::ReturnVal;
use super::SetChecker;
use super::UserStyle;
use super::UserStyleManager;
use crate::args::ArgParser;
use crate::args::Args;
use crate::astr;
use crate::ctx::Ctx;
use crate::ctx::Invoker;
use crate::opt::Opt;
use crate::opt::OptParser;
use crate::proc::Process;
use crate::set::OptValidator;
use crate::set::SetOpt;
use crate::ARef;
use crate::Error;

/// [`FwdPolicy`] matching the command line arguments with [`Opt`] in the [`Set`](crate::set::Set).
/// The option will match failed if any special [`Error`] raised during option processing.
/// [`FwdPolicy`] will return Some([`ReturnVal`]) if match successful.
/// [`FwdPolicy`] process the option before any
/// NOA([`Cmd`](crate::opt::Style::Cmd), [`Pos`](crate::opt::Style::Pos) and [`Main`](crate::opt::Style::Main)).
/// During parsing, you can get the value of any option in the handler of NOA.
///
/// # Examples
/// ```rust
/// # use aopt::prelude::*;
/// # use aopt::ARef;
/// # use aopt::Error;
/// #
/// # fn main() -> Result<(), Error> {
/// let mut policy = AFwdPolicy::default();
/// let mut set = policy.default_set();
/// let mut inv = policy.default_inv();
/// let mut ser = policy.default_ser();
/// let filter_id = set.add_opt("--/filter=b")?.run()?;
/// let pos_id = set.add_opt("pos=p@*")?
///                 .set_pos_type::<String>()
///                 .set_values(vec![])
///                 .run()?;
///
/// inv.entry(pos_id).on(
///     move |set: &mut ASet,
///             _: &mut ASer,
///             filter: ser::Value<Vec<&str>>,
///             mut value: ctx::Value<String>| {
///         let not_filter = set[filter_id].val::<bool>()?;
///         let valid = if !*not_filter {
///             !filter.iter().any(|&v| v == value.as_str())
///         } else {
///             true
///         };
///
///         Ok(valid.then(|| value.take()))
///     },
/// );
///
/// let args = Args::from_array(["app", "set", "42", "foo", "bar"]);
///
/// for opt in set.iter_mut() {
///     opt.init()?;
/// }
/// ser.sve_insert(ser::Value::new(vec!["foo", "bar"]));
/// policy.parse(&mut set, &mut inv, &mut ser, ARef::new(args))?;
///
/// let values = set[pos_id].vals::<String>()?;
///
/// assert_eq!(values[0], "set");
/// assert_eq!(values[1], "42");
///
/// let args = Args::from_array(["app", "--/filter", "set", "42", "foo", "bar"]);
///
/// for opt in set.iter_mut() {
///     opt.init()?;
/// }
///
/// policy.parse(&mut set, &mut inv, &mut ser, ARef::new(args))?;
/// let values = set[pos_id].vals::<String>()?;
///
/// assert_eq!(values[0], "set");
/// assert_eq!(values[1], "42");
/// assert_eq!(values[2], "foo");
/// assert_eq!(values[3], "bar");
/// #
/// # Ok(())
/// # }
/// ```
#[derive(Debug, Clone)]
pub struct FwdPolicy<Set, Ser> {
    strict: bool,

    checker: SetChecker<Set>,

    style_manager: OptStyleManager,

    marker_s: PhantomData<(Set, Ser)>,
}

impl<Set, Ser> Default for FwdPolicy<Set, Ser> {
    fn default() -> Self {
        Self {
            strict: true,
            style_manager: OptStyleManager::default(),
            checker: SetChecker::default(),
            marker_s: PhantomData::default(),
        }
    }
}

impl<Set, Ser> FwdPolicy<Set, Ser> {
    pub fn new(strict: bool, style: OptStyleManager) -> Self {
        Self {
            strict,
            style_manager: style,
            ..Default::default()
        }
    }

    /// In strict mode, if an argument looks like an option (it matched any option prefix),
    /// then it must matched.
    pub fn with_strict(mut self, strict: bool) -> Self {
        self.strict = strict;
        self
    }

    pub fn with_styles(mut self, styles: Vec<UserStyle>) -> Self {
        self.style_manager.set(styles);
        self
    }

    pub fn set_strict(&mut self, strict: bool) -> &mut Self {
        self.strict = strict;
        self
    }

    pub fn set_styles(&mut self, styles: Vec<UserStyle>) -> &mut Self {
        self.style_manager.set(styles);
        self
    }

    pub fn strict(&self) -> bool {
        self.strict
    }

    pub fn checker(&self) -> &SetChecker<Set> {
        &self.checker
    }

    pub(crate) fn noa_cmd() -> usize {
        1
    }

    pub(crate) fn noa_main() -> usize {
        0
    }

    pub(crate) fn noa_pos(idx: usize) -> usize {
        idx
    }
}

impl<Set, Ser> UserStyleManager for FwdPolicy<Set, Ser> {
    fn style_manager(&self) -> &OptStyleManager {
        &self.style_manager
    }

    fn style_manager_mut(&mut self) -> &mut OptStyleManager {
        &mut self.style_manager
    }
}

impl<Set, Ser> FwdPolicy<Set, Ser>
where
    SetOpt<Set>: Opt,
    Ser: 'static,
    Set: crate::set::Set + OptParser + OptValidator + Debug + 'static,
{
    pub(crate) fn parse_impl(
        &mut self,
        ctx: &mut Ctx,
        set: &mut <Self as Policy>::Set,
        inv: &mut <Self as Policy>::Inv,
        ser: &mut <Self as Policy>::Ser,
    ) -> Result<(), <Self as Policy>::Error> {
        self.checker().pre_check(set)?;

        let opt_styles = &self.style_manager;
        let args = ctx.orig_args().clone();
        let args_len = args.len();
        let mut noa_args = Args::default();
        let mut iter = args.guess_iter().enumerate();

        ctx.set_args(args.clone());
        while let Some((idx, (opt, arg))) = iter.next() {
            let mut matched = false;
            let mut consume = false;
            let arg = arg.map(|v| ARef::new(v.clone()));

            if let Ok(clopt) = opt.parse_arg() {
                if let Some(name) = clopt.name() {
                    if set.check(name.as_str()).map_err(Into::into)? {
<<<<<<< HEAD
                        for style in stys.iter() {
=======
                        for style in opt_styles.iter() {
>>>>>>> 4c603eae
                            if let Some(mut proc) = OptGuess::new().guess(
                                style,
                                GuessOptCfg::new(idx, args_len, arg.clone(), &clopt, set),
                            )? {
                                process_opt(
                                    ProcessCtx {
                                        idx,
                                        ctx,
                                        set,
                                        inv,
                                        ser,
                                        tot: args_len,
                                    },
                                    &mut proc,
                                    true,
                                )?;
                                if proc.status() {
                                    matched = true;
                                }
                                if proc.is_consume() {
                                    consume = true;
                                }
                                if matched {
                                    break;
                                }
                            }
                        }
                        if !matched && self.strict() {
                            let default_str = astr("");

                            return Err(Error::sp_invalid_option_name(format!(
                                "{}",
                                clopt.name().unwrap_or(&default_str)
                            )));
                        }
                    }
                }
            }

            // if consume the argument, skip it
            if matched && consume {
                iter.next();
            } else if !matched {
                // add it to NOA if current argument not matched
                noa_args.push(args[idx].clone());
            }
        }

        self.checker().opt_check(set)?;

        let noa_args = ARef::new(noa_args);
        let noa_len = noa_args.len();

        ctx.set_args(noa_args.clone());
        // when style is pos, noa index is [1..=len]
        if noa_len > 0 {
            if let Some(mut proc) = NOAGuess::new().guess(
                &UserStyle::Cmd,
                GuessNOACfg::new(noa_args.clone(), Self::noa_cmd(), noa_len),
            )? {
                process_non_opt(
                    ProcessCtx {
                        ctx,
                        set,
                        inv,
                        ser,
                        tot: noa_len,
                        idx: Self::noa_cmd(),
                    },
                    &mut proc,
                )?;
            }

            self.checker().cmd_check(set)?;

            for idx in 1..noa_len {
                if let Some(mut proc) = NOAGuess::new().guess(
                    &UserStyle::Pos,
                    GuessNOACfg::new(noa_args.clone(), Self::noa_pos(idx), noa_len),
                )? {
                    process_non_opt(
                        ProcessCtx {
                            ctx,
                            set,
                            inv,
                            ser,
                            tot: noa_len,
                            idx: Self::noa_pos(idx),
                        },
                        &mut proc,
                    )?;
                }
            }
        } else {
            self.checker().cmd_check(set)?;
        }
        self.checker().pos_check(set)?;

        let main_args = noa_args;
        let main_len = main_args.len();

        ctx.set_args(main_args.clone());
        if let Some(mut proc) = NOAGuess::new().guess(
            &UserStyle::Main,
            GuessNOACfg::new(main_args, Self::noa_main(), noa_len),
        )? {
            process_non_opt(
                ProcessCtx {
                    ctx,
                    set,
                    inv,
                    ser,
                    tot: main_len,
                    idx: Self::noa_main(),
                },
                &mut proc,
            )?;
        }

        self.checker().post_check(set)?;

        Ok(())
    }
}

impl<Set, Ser> Policy for FwdPolicy<Set, Ser>
where
    SetOpt<Set>: Opt,
    Ser: 'static,
    Set: crate::set::Set + OptParser + OptValidator + Debug + 'static,
{
    type Ret = ReturnVal;

    type Set = Set;

    type Inv = Invoker<Set, Ser>;

    type Ser = Ser;

    type Error = Error;

    fn parse(
        &mut self,
        set: &mut Self::Set,
        inv: &mut Self::Inv,
        ser: &mut Self::Ser,
        args: ARef<Args>,
    ) -> Result<Self::Ret, Self::Error> {
        let mut ctx = Ctx::default().with_orig_args(args.clone()).with_args(args);

        match self.parse_impl(&mut ctx, set, inv, ser) {
            Ok(_) => Ok(ReturnVal::new(ctx)),
            Err(e) => {
                if e.is_failure() {
                    Ok(ReturnVal::new(ctx).with_failure(e))
                } else {
                    Err(e)
                }
            }
        }
    }
}

#[cfg(test)]
mod test {

    use std::any::TypeId;
    use std::ops::Deref;

    use crate::opt::Cmd;
    use crate::opt::Pos;
    use crate::prelude::*;
    use crate::ARef;
    use crate::Error;
    use crate::RawVal;

    #[test]
    fn testing_1() {
        assert!(testing_1_main().is_ok());
    }

    fn testing_1_main() -> Result<(), Error> {
        fn check_opt_val<T: std::fmt::Debug + PartialEq + ErasedTy + 'static>(
            opt: &AOpt,
            uid: Uid,
            name: &str,
            vals: Option<Vec<T>>,
            force: bool,
            action: &Action,
            type_id: &TypeId,
            index: Option<&Index>,
            alias: Option<Vec<&str>>,
        ) -> Result<(), Error> {
            let opt_uid = opt.uid();

            assert_eq!(opt_uid, uid);
            assert_eq!(opt.name(), name, "name not equal -{}-", opt_uid);
            assert_eq!(
                opt.force(),
                force,
                "option force required not equal -{}-: {}",
                opt_uid,
                force
            );
            assert_eq!(opt.action(), action, "action not equal for {}", opt_uid);
            assert_eq!(
                opt.r#type(),
                type_id,
                "type_id not equal for {}({})",
                opt_uid,
                opt.name(),
            );
            assert_eq!(opt.index(), index, "option index not equal: {:?}", index);
            if let Ok(opt_vals) = opt.vals::<T>() {
                if let Some(vals) = vals {
                    assert_eq!(
                        opt_vals.len(),
                        vals.len(),
                        "value length not equal for {}",
                        opt_uid
                    );
                    for (l, r) in opt_vals.iter().zip(vals.iter()) {
                        assert_eq!(
                            l, r,
                            "option value not equal -{}- : {:?} != {:?}",
                            opt_uid, l, r
                        );
                    }
                }
            } else {
                assert!(
                    vals.is_none(),
                    "found none, option value not equal: {:?}",
                    vals
                );
            }
            if let Some(opt_alias) = opt.alias() {
                if let Some(alias) = alias {
                    assert_eq!(opt_alias.len(), alias.len());
                    for name in alias {
                        assert!(
                            opt_alias.iter().any(|n| n == name),
                            "alias => {:?} <--> {}",
                            &opt_alias,
                            name,
                        );
                    }
                }
            } else {
                assert!(alias.is_none());
            }
            Ok(())
        }

        let mut policy = AFwdPolicy::default();
        let mut set = policy.default_set();
        let mut inv = policy.default_inv();
        let mut ser = policy.default_ser();
        let args = Args::from_array([
            "app",
            "--copt",
            "--iopt=63",
            "--/dopt",
            "set", // 1
            "--iopt",
            "-42",
            "+eopt",
            "-/fopt",
            "8",       // 2
            "16",      // 3
            "average", // 4
            "--りょう",
            "88",
            "--jopt",
            "2",
            "--iopt-alias1",
            "0",
            "--nopt=8.99",
            "--hopt",
            "48",
            "--qopt=cpp",
            "--alias-k=4",
            "-l2.79",
            "--nopt",
            "3.12",
            "--开关",
            "-olily",
            "program",  // 5
            "software", // 6
            "反转",   //7
            "--值=恍恍惚惚",
            "--qopt",
            "rust",
            "翻转", // 8
        ]);

        // add '+' to the prefix validator
        set.validator_mut().add_prefix("+");
        // 5
        set.add_opt("--aopt=b")?;
        set.add_opt("--/bopt=b")?.run()?;
        set.add_opt("--copt=b!")?.set_action(Action::Cnt);
        set.add_opt("--/dopt=b!")?.run()?;
        set.add_opt("--eopt=b")?.add_alias("+eopt").run()?;
        set.add_opt("--/fopt=b")?.add_alias("-/fopt").run()?;

        // 8
        set.add_opt("--gopt=i")?.run()?;
        set.add_opt("--hopt=i!")?.run()?;
        inv.entry(set.add_opt("--iopt=i")?.add_alias("--iopt-alias1").run()?)
            .on(|set: &mut ASet, _: &mut ASer, val: ctx::Value<i64>| {
                assert_eq!(
                    set["--hopt"].val::<i64>().ok(),
                    None,
                    "Option can set in any order, not access it in option"
                );
                Ok(Some(val.deref() + 21))
            });

        // 10
        set.add_opt("--jopt=u")?.set_force(false).run()?;
        set.add_opt("--kopt=u")?
            .set_action(Action::Set)
            .add_alias("--alias-k")
            .run()?;

        // 13
        set.add_opt("--lopt=f!")?.add_alias("-l").run()?;
        set.add_opt("--mopt=f")?.set_value_t(1.02f64).run()?;
        set.add_opt("--nopt=f")?.set_action(Action::Set).run()?;

        // 16
        set.add_opt("--oopt=s!")?.add_alias("-o");
        set.add_opt("--popt=s")?.run()?;
        inv.entry(set.add_opt("--qopt=s")?.run()?)
            .on(|_: &mut ASet, _: &mut ASer, mut val: ctx::Value<String>| Ok(Some(val.take())))
            .then(
                |uid: Uid,
                 set: &mut ASet,
                 _: &mut ASer,
                 raw: Option<&RawVal>,
                 val: Option<String>| {
                    if let Some(val) = val {
                        // let's put the value to `popt`
                        set["--popt"].accessor_mut().push(val);
                        if let Some(raw) = raw {
                            set[uid].rawvals_mut()?.push(raw.clone());
                        }
                        Ok(true)
                    } else {
                        Ok(false)
                    }
                },
            );

        // 19
        set.add_opt("--开关=b")?;
        set.add_opt("--值=s")?;
        set.add_opt("--りょう=i")?;
        set.add_opt("test_cmd=c")?;

        let set_uid = set.add_opt("set=c")?.run()?;
        let bpos_uid = set
            .add_opt("bpos=p@[2,3]")?
            .set_pos_type_only::<u64>()
            .run()?;
        let cpos_uid = set
            .add_opt_i::<Pos<String>>("cpos@4..5")?
            .set_validator(ValValidator::contains2(vec!["average", "plus"]))
            .run()?;
        let dpos_uid = set.add_opt("dpos=p@5..7")?.set_action(Action::Set).run()?;
        let epos_uid = set.add_opt("epos=p@7..")?.run()?;

        inv.entry(set.add_opt("main=m")?.run()?).on(
            move |set: &mut ASet, _: &mut ASer, idx: ctx::Index, name: ctx::Name| {
                let copt = &set["--copt"];
                let dopt = &set["--/dopt"];
                let bpos = &set["bpos"];
                let cpos = &set[cpos_uid];
                let dpos = &set[dpos_uid];
                let epos = &set["epos"];

                assert_eq!(idx.deref(), &0);
                assert_eq!(name.deref(), "app");
                check_opt_val::<String>(
                    epos,
                    epos_uid,
                    "epos",
                    Some(vec!["反转".to_owned(), "翻转".to_owned()]),
                    false,
                    &Action::App,
                    &TypeId::of::<Pos>(),
                    Some(&Index::Range(7, None)),
                    None,
                )?;
                check_opt_val::<String>(
                    dpos,
                    dpos_uid,
                    "dpos",
                    Some(vec!["program -- software".to_owned()]),
                    false,
                    &Action::Set,
                    &TypeId::of::<Pos>(),
                    Some(&Index::Range(5, Some(7))),
                    None,
                )?;
                check_opt_val(
                    cpos,
                    cpos_uid,
                    "cpos",
                    Some(vec![2.31]),
                    false,
                    &Action::App,
                    &TypeId::of::<Pos<String>>(),
                    Some(&Index::Range(4, Some(5))),
                    None,
                )?;
                check_opt_val::<u64>(
                    bpos,
                    bpos_uid,
                    "bpos",
                    Some(vec![32, 64]),
                    false,
                    &Action::App,
                    &TypeId::of::<Pos<u64>>(),
                    Some(&Index::list(vec![2, 3])),
                    None,
                )?;
                check_opt_val::<u64>(
                    copt,
                    2,
                    "--copt",
                    Some(vec![1]),
                    true,
                    &Action::Cnt,
                    &TypeId::of::<bool>(),
                    None,
                    None,
                )?;
                check_opt_val(
                    dopt,
                    3,
                    "--/dopt",
                    Some(vec![true]),
                    true,
                    &Action::Set,
                    &TypeId::of::<bool>(),
                    None,
                    None,
                )?;
                Ok(Some(true))
            },
        );
        inv.entry(epos_uid).on(
            |set: &mut ASet, _: &mut ASer, mut val: ctx::Value<String>, idx: ctx::Index| {
                let ropt = &set["--开关"];
                let sopt = &set["--值"];
                let topt = &set["--りょう"];

                check_opt_val::<i64>(
                    topt,
                    19,
                    "--りょう",
                    Some(vec![88]),
                    false,
                    &Action::App,
                    &TypeId::of::<i64>(),
                    None,
                    None,
                )?;
                check_opt_val::<String>(
                    sopt,
                    18,
                    "--值",
                    Some(vec![String::from("恍恍惚惚")]),
                    false,
                    &Action::App,
                    &TypeId::of::<String>(),
                    None,
                    None,
                )?;
                check_opt_val(
                    ropt,
                    17,
                    "--开关",
                    Some(vec![true]),
                    false,
                    &Action::Set,
                    &TypeId::of::<bool>(),
                    None,
                    None,
                )?;
                assert!(idx.deref() == &7 || idx.deref() == &8);
                Ok(Some(val.take()))
            },
        );
        inv.entry(dpos_uid).on(
            |set: &mut ASet, _: &mut ASer, mut val: ctx::Value<String>, idx: ctx::Index| {
                let oopt = &set["--oopt"];
                let popt = &set["--popt"];
                let qopt = &set["--qopt"];

                check_opt_val::<String>(
                    qopt,
                    16,
                    "--qopt",
                    None,
                    false,
                    &Action::App,
                    &TypeId::of::<String>(),
                    None,
                    None,
                )?;
                check_opt_val(
                    popt,
                    15,
                    "--popt",
                    Some(vec![String::from("cpp"), String::from("rust")]),
                    false,
                    &Action::App,
                    &TypeId::of::<String>(),
                    None,
                    None,
                )?;
                check_opt_val(
                    oopt,
                    14,
                    "--oopt",
                    Some(vec![String::from("lily")]),
                    true,
                    &Action::App,
                    &TypeId::of::<String>(),
                    None,
                    Some(vec![("-o")]),
                )?;
                assert!(idx.deref() == &5 || idx.deref() == &6);
                match set["dpos"].val::<String>() {
                    Ok(last_val) => Ok(Some(format!("{} -- {}", last_val, val.take()))),
                    Err(_) => Ok(Some(val.take())),
                }
            },
        );
        inv.entry(cpos_uid).on(
            |set: &mut ASet, _: &mut ASer, val: ctx::Value<String>, idx: ctx::Index| {
                let lopt = &set["--lopt"];
                let mopt = &set["--mopt"];
                let nopt = &set["--nopt"];

                check_opt_val(
                    nopt,
                    13,
                    "--nopt",
                    Some(vec![3.12]),
                    false,
                    &Action::Set,
                    &TypeId::of::<f64>(),
                    None,
                    None,
                )?;
                check_opt_val::<f64>(
                    mopt,
                    12,
                    "--mopt",
                    Some(vec![1.02]),
                    false,
                    &Action::App,
                    &TypeId::of::<f64>(),
                    None,
                    None,
                )?;
                check_opt_val::<f64>(
                    lopt,
                    11,
                    "--lopt",
                    Some(vec![2.79]),
                    true,
                    &Action::App,
                    &TypeId::of::<f64>(),
                    None,
                    Some(vec![("-l")]),
                )?;
                assert!(idx.deref() == &4);

                let mut sum = 0.0;

                for uid in [lopt, mopt, nopt].iter().map(|v| v.uid()) {
                    sum += set[uid].val::<f64>()?;
                }

                match val.deref().as_str() {
                    "average" => Ok(Some(sum / 3.0)),
                    "plus" => Ok(Some(sum)),
                    _ => Ok(None),
                }
            },
        );
        inv.entry(bpos_uid).on(
            |set: &mut ASet, _: &mut ASer, val: ctx::Value<u64>, idx: ctx::Index| {
                let jopt = &set["--jopt"];
                let kopt = &set["--kopt"];

                check_opt_val::<u64>(
                    jopt,
                    9,
                    "--jopt",
                    Some(vec![2]),
                    false,
                    &Action::App,
                    &TypeId::of::<u64>(),
                    None,
                    None,
                )?;
                check_opt_val::<u64>(
                    kopt,
                    10,
                    "--kopt",
                    Some(vec![4]),
                    false,
                    &Action::Set,
                    &TypeId::of::<u64>(),
                    None,
                    None,
                )?;
                assert!(idx.deref() == &2 || idx.deref() == &3);
                Ok(Some(val.deref() * set["--alias-k"].val::<u64>()?))
            },
        );
        inv.entry(set_uid).on(
            move |set: &mut ASet,
                  _: &mut ASer,
                  uid: ctx::Uid,
                  name: ctx::Name,
                  mut value: ctx::Value<String>| {
                let aopt = &set[0];
                let bopt = &set["--/bopt"];
                let apos = &set[*uid.deref()];
                let eopt = &set["+eopt"];
                let fopt = &set["--/fopt=b"];
                let gopt = &set["--gopt"];
                let hopt = &set["--hopt"];
                let iopt = &set["--iopt"];

                assert_eq!(name.deref(), "set");
                check_opt_val::<i64>(
                    iopt,
                    8,
                    "--iopt",
                    Some(vec![84, -21, 21]),
                    false,
                    &Action::App,
                    &TypeId::of::<i64>(),
                    None,
                    Some(vec![("--iopt-alias1")]),
                )?;
                check_opt_val::<i64>(
                    hopt,
                    7,
                    "--hopt",
                    Some(vec![48]),
                    true,
                    &Action::App,
                    &TypeId::of::<i64>(),
                    None,
                    None,
                )?;
                check_opt_val::<i64>(
                    gopt,
                    6,
                    "--gopt",
                    None,
                    false,
                    &Action::App,
                    &TypeId::of::<i64>(),
                    None,
                    None,
                )?;

                check_opt_val(
                    fopt,
                    5,
                    "--/fopt",
                    Some(vec![true]),
                    false,
                    &Action::Set,
                    &TypeId::of::<bool>(),
                    None,
                    Some(vec![("-/fopt")]),
                )?;
                check_opt_val(
                    eopt,
                    4,
                    "--eopt",
                    Some(vec![true]),
                    false,
                    &Action::Set,
                    &TypeId::of::<bool>(),
                    None,
                    Some(vec![("+eopt")]),
                )?;
                check_opt_val(
                    bopt,
                    1,
                    "--/bopt",
                    Some(vec![false]),
                    false,
                    &Action::Set,
                    &TypeId::of::<bool>(),
                    None,
                    None,
                )?;
                check_opt_val(
                    aopt,
                    0,
                    "--aopt",
                    Some(vec![false]),
                    false,
                    &Action::Set,
                    &TypeId::of::<bool>(),
                    None,
                    None,
                )?;
                check_opt_val::<String>(
                    apos,
                    set_uid,
                    "set",
                    None,
                    true,
                    &Action::Set,
                    &TypeId::of::<Cmd>(),
                    Some(&Index::forward(1)),
                    None,
                )?;
                Ok(Some(value.take()))
            },
        );
        for opt in set.iter_mut() {
            opt.init()?;
        }
        policy.parse(&mut set, &mut inv, &mut ser, ARef::new(args))?;
        Ok(())
    }
}<|MERGE_RESOLUTION|>--- conflicted
+++ resolved
@@ -212,11 +212,7 @@
             if let Ok(clopt) = opt.parse_arg() {
                 if let Some(name) = clopt.name() {
                     if set.check(name.as_str()).map_err(Into::into)? {
-<<<<<<< HEAD
-                        for style in stys.iter() {
-=======
                         for style in opt_styles.iter() {
->>>>>>> 4c603eae
                             if let Some(mut proc) = OptGuess::new().guess(
                                 style,
                                 GuessOptCfg::new(idx, args_len, arg.clone(), &clopt, set),
